// Copyright 2016-2017, University of Colorado Boulder

/**
 * The user interface component with a single probe which reads current values from Wires (not from Vertex or
 * FixedLengthCircuitElement instances).
 *
 * @author Sam Reid (PhET Interactive Simulations)
 */
define( function( require ) {
  'use strict';

  // modules
  var inherit = require( 'PHET_CORE/inherit' );
  var circuitConstructionKitCommon = require( 'CIRCUIT_CONSTRUCTION_KIT_COMMON/circuitConstructionKitCommon' );
  var Image = require( 'SCENERY/nodes/Image' );
  var Node = require( 'SCENERY/nodes/Node' );
  var ProbeTextNode = require( 'CIRCUIT_CONSTRUCTION_KIT_COMMON/view/ProbeTextNode' );
  var DerivedProperty = require( 'AXON/DerivedProperty' );
  var ProbeNode = require( 'SCENERY_PHET/ProbeNode' );
  var Rectangle = require( 'SCENERY/nodes/Rectangle' );
  var ProbeWireNode = require( 'CIRCUIT_CONSTRUCTION_KIT_COMMON/view/ProbeWireNode' );
  var Vector2 = require( 'DOT/Vector2' );
  var CircuitConstructionKitConstants = require( 'CIRCUIT_CONSTRUCTION_KIT_COMMON/CircuitConstructionKitConstants' );
  var BooleanProperty = require( 'AXON/BooleanProperty' );
  var MovableDragHandler = require( 'SCENERY_PHET/input/MovableDragHandler' );
  var CircuitConstructionKitCommonUtil = require( 'CIRCUIT_CONSTRUCTION_KIT_COMMON/CircuitConstructionKitCommonUtil' );

  // images
  var ammeterBodyImage = require( 'mipmap!CIRCUIT_CONSTRUCTION_KIT_COMMON/ammeter_body.png' );

  // strings
  var questionMarkString = require( 'string!CIRCUIT_CONSTRUCTION_KIT_COMMON/questionMark' );
  var currentString = require( 'string!CIRCUIT_CONSTRUCTION_KIT_COMMON/current' );
  var ampereUnitsString = require( 'string!CIRCUIT_CONSTRUCTION_KIT_COMMON/ampereUnits' );

  // constants
  // measurements for the cubic curve for the wire nodes
  var BODY_LEAD_Y = -30; // in model=view coordinates
  var PROBE_LEAD_Y = 15; // in model=view coordinates
  var HANDLE_WIDTH = 50;

  // overall scale factor for the body and probe
  var SCALE_FACTOR = 0.5;

  // unsigned measurements for the circles on the voltmeter body image, for where the probe wires connect
  var PROBE_CONNECTION_POINT_DY = 8;

  /**
   * @param {Ammeter} ammeter
   * @param {Tandem} tandem
   * @param {Object} [options]
   * @constructor
   */
  function AmmeterNode( ammeter, tandem, options ) {
    var self = this;
    options = _.extend( {

      // true if it will be used as a toolbox icon
      icon: false,

      // allowable drag bounds in view coordinates
      visibleBoundsProperty: null,

      // For some CCK Black Box modes, when the user makes a change, the results are hidden
      showResultsProperty: new BooleanProperty( true )
    }, options );

    // @public (read-only) {Ammeter} - the model associated with this view
    this.ammeter = ammeter;

    var wireNode = new ProbeWireNode( 'black', new Vector2( 0, BODY_LEAD_Y ), new Vector2( 0, PROBE_LEAD_Y ) );

    var currentReadoutProperty = new DerivedProperty( [ ammeter.currentProperty ], function( current ) {
      var max = window.phetBlackBoxStudy ? 1E3 : 1E10;
      var maxString = window.phetBlackBoxStudy ? '> 10^3' : '> 10^10';

      // Ammeters in this sim only show positive values, not direction (which is arbitrary anyways)
      return current === null ? questionMarkString :
             Math.abs( current ) > max ? maxString :
<<<<<<< HEAD
             CCKUtil.createAmpereReadout( ampereUnitsString, current );
=======
             CircuitConstructionKitCommonUtil.createMeasurementReadout( ampereUnitsString, 'ampere', current, 3 );
>>>>>>> 3b3e1a07
    } );

    var probeTextNode = new ProbeTextNode( currentReadoutProperty, options.showResultsProperty, currentString, tandem.createTandem( 'probeTextNode' ), {
      centerX: ammeterBodyImage[ 0 ].width / 2,
      centerY: ammeterBodyImage[ 0 ].height / 2
    } );

    var bodyNode = new Image( ammeterBodyImage, {
      scale: SCALE_FACTOR,
      cursor: 'pointer',
      children: [ probeTextNode ]
    } );

    // @public (read-only) {ProbeNode}
    this.probeNode = new ProbeNode( {
      cursor: 'pointer',
      sensorTypeFunction: ProbeNode.crosshairs(),
      scale: SCALE_FACTOR,
      handleWidth: HANDLE_WIDTH,
      color: '#2c2c2b', // The dark gray border
      innerRadius: 43,

      // Add a decoration on the handle to match the color scheme
      children: [
        new Rectangle( 0, 52, HANDLE_WIDTH * 0.72, 19, {
          cornerRadius: 6,
          centerX: 0,
          fill: '#e79547' // Match the orange of the ammeter image
        } )
      ]
    } );

    Node.call( this, {
      children: [ bodyNode, wireNode, this.probeNode ]
    } );

    // When the body position changes, update the body node and the wire
    ammeter.bodyPositionProperty.link( function( bodyPosition ) {
      bodyNode.centerTop = bodyPosition;
      wireNode.setBodyPosition( bodyNode.centerTop.plusXY( 0, PROBE_CONNECTION_POINT_DY ) );
      if ( ammeter.draggingProbesWithBodyProperty.get() ) {
        ammeter.probePositionProperty.set( bodyPosition.plusXY( 40, -80 ) );
      }
    } );

    // When the probe position changes, update the probe node and the wire
    ammeter.probePositionProperty.link( function( probePosition ) {
      self.probeNode.centerTop = probePosition;
      wireNode.setProbePosition( self.probeNode.centerBottom );
    } );

    if ( !options.icon ) {

      // @public (read-only) {MovableDragHandler} - so events can be forwarded from the toolbox
      this.dragHandler = new MovableDragHandler( ammeter.bodyPositionProperty, {
        tandem: tandem.createTandem( 'dragHandler' ),
        endDrag: function() {
          ammeter.droppedEmitter.emit1( bodyNode.globalBounds );

          // After dropping in the play area the probes move independently of the body
          ammeter.draggingProbesWithBodyProperty.set( false );
        },
        targetNode: self // adds support for zoomed coordinate frame, see https://github.com/phetsims/circuit-construction-kit-common/issues/301
      } );
      bodyNode.addInputListener( this.dragHandler );
      var probeDragHandler = new MovableDragHandler( ammeter.probePositionProperty, {
        tandem: tandem.createTandem( 'probeDragHandler' )
      } );
      options.visibleBoundsProperty.link( function( visibleBounds ) {
        var erodedDragBounds = visibleBounds.eroded( CircuitConstructionKitConstants.DRAG_BOUNDS_EROSION );
        self.dragHandler.dragBounds = erodedDragBounds;
        probeDragHandler.dragBounds = erodedDragBounds;
      } );
      this.probeNode.addInputListener( probeDragHandler );
    }
  }

  circuitConstructionKitCommon.register( 'AmmeterNode', AmmeterNode );

  return inherit( Node, AmmeterNode );
} );<|MERGE_RESOLUTION|>--- conflicted
+++ resolved
@@ -77,11 +77,7 @@
       // Ammeters in this sim only show positive values, not direction (which is arbitrary anyways)
       return current === null ? questionMarkString :
              Math.abs( current ) > max ? maxString :
-<<<<<<< HEAD
-             CCKUtil.createAmpereReadout( ampereUnitsString, current );
-=======
              CircuitConstructionKitCommonUtil.createMeasurementReadout( ampereUnitsString, 'ampere', current, 3 );
->>>>>>> 3b3e1a07
     } );
 
     var probeTextNode = new ProbeTextNode( currentReadoutProperty, options.showResultsProperty, currentString, tandem.createTandem( 'probeTextNode' ), {
